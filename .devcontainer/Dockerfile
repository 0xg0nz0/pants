--- conflicted
+++ resolved
@@ -4,17 +4,11 @@
     # Install prerequisites.
     && apt-get install --no-install-recommends -y build-essential clang libffi-dev libfuse-dev libssl-dev protobuf-compiler python3-dev \
     wget checkinstall libreadline-dev libncursesw5-dev libsqlite3-dev tk-dev libgdbm-dev libc6-dev libbz2-dev zlib1g-dev \
-<<<<<<< HEAD
-=======
     ca-certificates software-properties-common \
->>>>>>> 574d08bf
     # Install `hyperfine` and `dbg` for debugging and benchmarking.
     # See: https://www.pantsbuild.org/stable/docs/contributions/development/debugging-and-benchmarking
     && apt-get install --no-install-recommends -y gdb python3-dbg \
     && curl -Lo /tmp/hyperfine.deb https://github.com/sharkdp/hyperfine/releases/download/v1.19.0/hyperfine_1.19.0_${arch}.deb \
-<<<<<<< HEAD
-    && sudo dpkg -i /tmp/hyperfine.deb \
-=======
     && dpkg -i /tmp/hyperfine.deb \
     # Add deadsnakes PPA and install Python versions.
     && add-apt-repository ppa:deadsnakes/ppa \
@@ -22,27 +16,8 @@
     && apt-get install --no-install-recommends -y python3.8 python3.8-dev python3.8-venv \
         python3.9 python3.9-dev python3.9-venv \
         python3.10 python3.10-dev python3.10-venv \
->>>>>>> 574d08bf
     # Cleanup.
     && rm -rf /tmp/* \
     && apt-get autoremove -y \
     && apt-get clean all \
-    && rm -rf /var/lib/apt/lists/*
-
-# Compile python from source to add 3.9.x
-RUN cd /usr/src && \
-    sudo wget https://www.python.org/ftp/python/3.9.21/Python-3.9.21.tgz && \
-    sudo tar xzf Python-3.9.21.tgz && \
-    cd Python-3.9.21 && \
-    sudo ./configure --enable-optimizations && \
-    sudo make altinstall \
-    && rm -rf /usr/src/Python-3.9.21
-
-# for PEX tests we also need 3.10.x
-RUN cd /usr/src && \
-    sudo wget https://www.python.org/ftp/python/3.10.9/Python-3.10.9.tgz && \
-    sudo tar xzf Python-3.10.9.tgz && \
-    cd Python-3.10.9 && \
-    sudo ./configure --enable-optimizations && \
-    sudo make altinstall \
-    && rm -rf /usr/src/Python-3.10.9+    && rm -rf /var/lib/apt/lists/*